--- conflicted
+++ resolved
@@ -159,27 +159,11 @@
 
 func BenchmarkNet_Subnet_v6(b *testing.B) {
 	_, n, _ := ParseCIDR("2001:db8::/98")
-<<<<<<< HEAD
 	n6 := n.(Net6)
 	b.StartTimer()
 	for i := 0; i < b.N; i++ {
 		_, _ = n6.Subnet(99, 0)
 	}
-<<<<<<< HEAD
-<<<<<<< HEAD
-=======
-
->>>>>>> 8809338 (Change from *big.Int to uint128.Uint128)
-=======
->>>>>>> 64c8610 (add subnet_v6 benchmark)
-=======
-    n6 := n.(Net6)
-    b.StartTimer()
-    for i := 0; i < b.N; i++ {
-        _, _ = n6.Subnet(99, 0)
-    }
-
->>>>>>> 88cac81f
 }
 
 func BenchmarkNet_PreviousNet_v4(b *testing.B) {
@@ -234,7 +218,6 @@
 	}
 }
 
-<<<<<<< HEAD
 func BenchmarkNet6_DecrementIP6WithinHostmask(b *testing.B) {
 	var xip = net.IP{32, 1, 13, 184, 133, 163, 0, 0, 0, 0, 138, 46, 3, 112, 115, 52}
 	count := uint128.From64(1)
@@ -265,52 +248,10 @@
 }
 
 func BenchmarkNet6_NextIPWithinHostmask(b *testing.B) {
-=======
-func BenchmarkNet6_PreviousIPWithinHostmask(b *testing.B) {
->>>>>>> 88cac81f
-	var xip = net.IP{32, 1, 13, 184, 133, 163, 0, 0, 0, 0, 138, 46, 3, 112, 115, 52}
-	hm := NewHostMask(8)
-	b.ResetTimer()
-	for i := 0; i < b.N; i++ {
-		xip, _ = PreviousIP6WithinHostmask(xip, hm)
-	}
-<<<<<<< HEAD
-=======
-}
-
-<<<<<<< HEAD
-func BenchmarkNet6_IncrementIP6WithinHostmask(b *testing.B) {
-=======
-func BenchmarkNet6_DecrementIP6WithinHostmask(b *testing.B) {
->>>>>>> 88cac81f
-	var xip = net.IP{32, 1, 13, 184, 133, 163, 0, 0, 0, 0, 138, 46, 3, 112, 115, 52}
-	count := uint128.From64(1)
-	hm := NewHostMask(8)
-	b.ResetTimer()
-	for i := 0; i < b.N; i++ {
-		xip, _ = DecrementIP6WithinHostmask(xip, hm, count)
-	}
-<<<<<<< HEAD
->>>>>>> 8809338 (Change from *big.Int to uint128.Uint128)
-=======
-}
-
-func BenchmarkNet6_NextIPWithinHostmask(b *testing.B) {
-    var xip = net.IP{32, 1, 13, 184, 133, 163, 0, 0, 0, 0, 138, 46, 3, 112, 115, 52}
-    hm := NewHostMask(8) 
-    b.ResetTimer()
-    for i := 0; i < b.N; i++ {
-        xip, _ = NextIP6WithinHostmask(xip, hm)
-    }
-}
-
-func BenchmarkNet6_IncrementIP6WithinHostmask(b *testing.B) {
-    var xip = net.IP{32, 1, 13, 184, 133, 163, 0, 0, 0, 0, 138, 46, 3, 112, 115, 52}
-    count := big.NewInt(1)
-    hm := NewHostMask(8)
-    b.ResetTimer()
-    for i := 0; i < b.N; i++ {
-        xip, _ = IncrementIP6WithinHostmask(xip, hm, count)
-    }
->>>>>>> 88cac81f
+	var xip = net.IP{32, 1, 13, 184, 133, 163, 0, 0, 0, 0, 138, 46, 3, 112, 115, 52}
+	hm := NewHostMask(8)
+	b.ResetTimer()
+	for i := 0; i < b.N; i++ {
+		xip, _ = NextIP6WithinHostmask(xip, hm)
+	}
 }